--- conflicted
+++ resolved
@@ -44,18 +44,9 @@
         "npm": ">=8.0.0"
     },
     "dependencies": {
-<<<<<<< HEAD
-        "cross-env": "^7.0.3",
         "dotenv": "^16.0.3",
         "dotenv-cli": "^7.2.1",
-        "yargs": "^17.7.2"
-=======
-        "brorand": "^1.1.0",
-        "cross-env": "^7.0.3",
-        "dotenv": "^16.0.3",
-        "dotenv-cli": "^7.2.1",
-        "hmac-drbg": "^1.0.1"
->>>>>>> d38038fa
+        "cross-env": "^7.0.3"
     },
     "devDependencies": {
         "@types/node": "^18.15.5",
